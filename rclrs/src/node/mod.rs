--- conflicted
+++ resolved
@@ -27,11 +27,6 @@
 pub struct NodeHandle(Mutex<rcl_node_t>);
 
 impl NodeHandle {
-<<<<<<< HEAD
-    /// Returns a mutable reference to the `rcl_node`.
-    pub fn get_mut(&mut self) -> &mut rcl_node_t {
-        self.0.get_mut()
-    }
 
     /// Returns a mutex for `rcl_node`.
     /// 
@@ -39,19 +34,6 @@
     pub fn lock(&self) -> MutexGuard<rcl_node_t> {
         self.0.lock()
     }
-
-    /// Returns a mutex for `rcl_node` if it can be acquired. Otherwise, `None` is
-    /// returned.
-    /// 
-    /// Non-blocking.
-    pub fn try_lock(&self) -> Option<MutexGuard<rcl_node_t>> {
-        self.0.try_lock()
-    }
-=======
-    pub fn lock(&self) -> MutexGuard<rcl_node_t> {
-        self.0.lock()
-    }
->>>>>>> 8003f1de
 }
 
 impl Drop for NodeHandle {
@@ -80,8 +62,7 @@
         Self::new_with_namespace(node_name, "", context)
     }
 
-<<<<<<< HEAD
-    /// Initializes a new ROS node.
+        /// Initializes a new ROS node.
     /// 
     /// Returns `Ok(Node)` on success, otherwise returns an error.
     /// 
@@ -128,10 +109,7 @@
     /// 
     /// Returns [`RclError(RclErrorCode::Error)`](error::RclErrorCode::Error) if there is an
     /// unspecified error.
-    pub fn new_with_namespace<'ctxt>(
-=======
     pub fn new_with_namespace(
->>>>>>> 8003f1de
         node_name: &str,
         node_ns: &str,
         context: &Context,
