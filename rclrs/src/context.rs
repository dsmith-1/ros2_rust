--- conflicted
+++ resolved
@@ -11,12 +11,8 @@
 #[cfg(feature = "std")]
 use parking_lot::{Mutex, MutexGuard};
 
-<<<<<<< HEAD
 /// The class that manages the `Context`'s C resource.
-pub struct ContextHandle(Mutex<rcl_context_t>);
-=======
 pub(crate) struct ContextHandle(Mutex<rcl_context_t>);
->>>>>>> 8003f1de
 
 impl ContextHandle {
     /// Returns a mutable reference to the `rcl_context`.
@@ -30,17 +26,6 @@
     pub fn lock(&self) -> MutexGuard<rcl_context_t> {
         self.0.lock()
     }
-<<<<<<< HEAD
-
-    /// Returns a mutex for the context's handle if it can be acquired. Otherwise, 
-    /// `None` is returned.
-    /// 
-    /// Non-blocking.
-    pub fn try_lock(&self) -> Option<MutexGuard<rcl_context_t>> {
-        self.0.try_lock()
-    }
-=======
->>>>>>> 8003f1de
 }
 
 impl Drop for ContextHandle {
